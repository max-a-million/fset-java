--- conflicted
+++ resolved
@@ -139,9 +139,6 @@
      */
     boolean isSuperset(Collection<?> coll);
 
-<<<<<<< HEAD
-}
-=======
 
     /* ======== Deprecated Set Methods ========
      *
@@ -165,5 +162,4 @@
 
     @Deprecated
     boolean retainAll(Collection<?> c);
-}
->>>>>>> 6f7c1a73
+}