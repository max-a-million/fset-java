--- conflicted
+++ resolved
@@ -7,10 +7,5 @@
 doc:
 	javadoc -link http://docs.oracle.com/javase/7/docs/api/ -d Doc/JavaDoc com/ergy/fset/*Pure*.java
 
-<<<<<<< HEAD
 fset.jar: com/ergy/fset/*.class
-	jar cf fset.jar com/ergy/fset/*.class
-=======
-fset.jar: all
-	jar cf fset.jar com/ergy/fset/Pure*.class
->>>>>>> 6f7c1a73
+	jar cf fset.jar com/ergy/fset/*.class